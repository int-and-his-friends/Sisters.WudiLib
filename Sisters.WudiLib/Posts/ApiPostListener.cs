--- conflicted
+++ resolved
@@ -338,8 +338,6 @@
             }
         }
 
-<<<<<<< HEAD
-=======
         private void ProcessGroupMemberIncrease(JObject contentObject)
         {
             var data = contentObject.ToObject<GroupMemberIncreaseNotice>();
@@ -371,7 +369,6 @@
         /// 加入新群时发生的事件。注意此事件没有 <see cref="GroupMemberChangeNotice.OperatorId"/> 的数据（至少 Invite 没有，Approve 不清楚）。
         /// </summary>
         public event Action<HttpApiClient, GroupMemberIncreaseNotice> GroupAddedEvent;
->>>>>>> 8cb869ba
         #endregion
 
         #region GroupRequest
