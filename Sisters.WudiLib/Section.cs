--- conflicted
+++ resolved
@@ -23,13 +23,9 @@
             /// </summary>
             [JsonProperty("type")] private readonly string _type;
 
-<<<<<<< HEAD
             [JsonIgnore]
             internal string Type => _type;
-=======
             public string Type => _type;
-
->>>>>>> 8cb869ba
             [JsonProperty("data")]
             private readonly IReadOnlyDictionary<string, string> _data;
             [JsonIgnore]
